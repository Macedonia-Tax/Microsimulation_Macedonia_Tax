--- conflicted
+++ resolved
@@ -94,7 +94,7 @@
             #create the weight variable
             dumpdf['weighted_tax_collected_under_policy'+ k]= dumpdf['weight']*dumpdf['tax_collected_under_policy'+ k]
             #calculating expenditure
-<<<<<<< HEAD
+
             dumpdf[current_law_policy[k]['description']]= (dumpdf["weighted_tax_collected_under_policy"+ k]- dumpdf["weighted_citax"])/10**6
             var_list = var_list + [k]
             tax_expediture_list = tax_expediture_list + [current_law_policy[k]['description']]
@@ -102,9 +102,6 @@
             #var_list= [var_list]+[k]
             #print(var_list)
             #dumpdf[var_list]= dumpdf[var_list] + dumpdf[k]
-=======
-            dumpdf['tax_expenditure_collected_under'+ k]= dumpdf['weighted_tax_collected_under_policy'+ k]- dumpdf['weighted_citax']
->>>>>>> e1ab8c45
             print(dumpdf)
             
 dumpdf.to_csv('tax_expenditures_poland.csv', index=False, float_format='%.0f')
@@ -118,7 +115,6 @@
 
     
 
-<<<<<<< HEAD
 #use later
 citax1 = calc1.carray('citax')
 weight1 = calc1.carray('weight')
@@ -126,9 +122,6 @@
 citax_collection1 = wtd_citax1.sum()
 citax_collection_billions1 = citax_collection1/10**9
 
-
-=======
->>>>>>> e1ab8c45
 
 print('\n\n\n')
 print('TAX COLLECTION FOR THE YEAR - 2017\n')
